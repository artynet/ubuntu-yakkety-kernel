--- conflicted
+++ resolved
@@ -1114,12 +1114,7 @@
 SND_SOC_DAPM_SUPPLY_S("SYSDSPCLK", 2, WM8996_CLOCKING_1, 1, 0, NULL, 0),
 SND_SOC_DAPM_SUPPLY_S("AIFCLK", 2, WM8996_CLOCKING_1, 2, 0, NULL, 0),
 SND_SOC_DAPM_SUPPLY_S("Charge Pump", 2, WM8996_CHARGE_PUMP_1, 15, 0, cp_event,
-<<<<<<< HEAD
-		      SND_SOC_DAPM_PRE_PMU | SND_SOC_DAPM_POST_PMU |
-		      SND_SOC_DAPM_POST_PMD),
-=======
 		      SND_SOC_DAPM_POST_PMU),
->>>>>>> e9676695
 SND_SOC_DAPM_SUPPLY("Bandgap", SND_SOC_NOPM, 0, 0, bg_event,
 		    SND_SOC_DAPM_PRE_PMU | SND_SOC_DAPM_POST_PMD),
 SND_SOC_DAPM_SUPPLY("LDO2", WM8996_POWER_MANAGEMENT_2, 1, 0, NULL, 0),
