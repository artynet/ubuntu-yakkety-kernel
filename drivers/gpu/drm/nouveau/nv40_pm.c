/*
 * Copyright 2011 Red Hat Inc.
 *
 * Permission is hereby granted, free of charge, to any person obtaining a
 * copy of this software and associated documentation files (the "Software"),
 * to deal in the Software without restriction, including without limitation
 * the rights to use, copy, modify, merge, publish, distribute, sublicense,
 * and/or sell copies of the Software, and to permit persons to whom the
 * Software is furnished to do so, subject to the following conditions:
 *
 * The above copyright notice and this permission notice shall be included in
 * all copies or substantial portions of the Software.
 *
 * THE SOFTWARE IS PROVIDED "AS IS", WITHOUT WARRANTY OF ANY KIND, EXPRESS OR
 * IMPLIED, INCLUDING BUT NOT LIMITED TO THE WARRANTIES OF MERCHANTABILITY,
 * FITNESS FOR A PARTICULAR PURPOSE AND NONINFRINGEMENT.  IN NO EVENT SHALL
 * THE COPYRIGHT HOLDER(S) OR AUTHOR(S) BE LIABLE FOR ANY CLAIM, DAMAGES OR
 * OTHER LIABILITY, WHETHER IN AN ACTION OF CONTRACT, TORT OR OTHERWISE,
 * ARISING FROM, OUT OF OR IN CONNECTION WITH THE SOFTWARE OR THE USE OR
 * OTHER DEALINGS IN THE SOFTWARE.
 *
 * Authors: Ben Skeggs
 */

<<<<<<< HEAD
#include <drm/drmP.h>
#include "nouveau_drv.h"
=======
#include "drmP.h"
#include "nouveau_drm.h"
>>>>>>> 268d2837
#include "nouveau_bios.h"
#include "nouveau_pm.h"
#include "nouveau_hw.h"

#include <subdev/bios/pll.h>
#include <subdev/clock.h>
#include <subdev/timer.h>

#include <engine/fifo.h>

#define min2(a,b) ((a) < (b) ? (a) : (b))

static u32
read_pll_1(struct drm_device *dev, u32 reg)
{
	struct nouveau_device *device = nouveau_dev(dev);
	u32 ctrl = nv_rd32(device, reg + 0x00);
	int P = (ctrl & 0x00070000) >> 16;
	int N = (ctrl & 0x0000ff00) >> 8;
	int M = (ctrl & 0x000000ff) >> 0;
	u32 ref = 27000, clk = 0;

	if (ctrl & 0x80000000)
		clk = ref * N / M;

	return clk >> P;
}

static u32
read_pll_2(struct drm_device *dev, u32 reg)
{
	struct nouveau_device *device = nouveau_dev(dev);
	u32 ctrl = nv_rd32(device, reg + 0x00);
	u32 coef = nv_rd32(device, reg + 0x04);
	int N2 = (coef & 0xff000000) >> 24;
	int M2 = (coef & 0x00ff0000) >> 16;
	int N1 = (coef & 0x0000ff00) >> 8;
	int M1 = (coef & 0x000000ff) >> 0;
	int P = (ctrl & 0x00070000) >> 16;
	u32 ref = 27000, clk = 0;

	if ((ctrl & 0x80000000) && M1) {
		clk = ref * N1 / M1;
		if ((ctrl & 0x40000100) == 0x40000000) {
			if (M2)
				clk = clk * N2 / M2;
			else
				clk = 0;
		}
	}

	return clk >> P;
}

static u32
read_clk(struct drm_device *dev, u32 src)
{
	switch (src) {
	case 3:
		return read_pll_2(dev, 0x004000);
	case 2:
		return read_pll_1(dev, 0x004008);
	default:
		break;
	}

	return 0;
}

int
nv40_pm_clocks_get(struct drm_device *dev, struct nouveau_pm_level *perflvl)
{
	struct nouveau_device *device = nouveau_dev(dev);
	u32 ctrl = nv_rd32(device, 0x00c040);

	perflvl->core   = read_clk(dev, (ctrl & 0x00000003) >> 0);
	perflvl->shader = read_clk(dev, (ctrl & 0x00000030) >> 4);
	perflvl->memory = read_pll_2(dev, 0x4020);
	return 0;
}

struct nv40_pm_state {
	u32 ctrl;
	u32 npll_ctrl;
	u32 npll_coef;
	u32 spll;
	u32 mpll_ctrl;
	u32 mpll_coef;
};

static int
nv40_calc_pll(struct drm_device *dev, u32 reg, struct nvbios_pll *pll,
	      u32 clk, int *N1, int *M1, int *N2, int *M2, int *log2P)
{
	struct nouveau_device *device = nouveau_dev(dev);
	struct nouveau_bios *bios = nouveau_bios(device);
	struct nouveau_clock *pclk = nouveau_clock(device);
	struct nouveau_pll_vals coef;
	int ret;

	ret = nvbios_pll_parse(bios, reg, pll);
	if (ret)
		return ret;

	if (clk < pll->vco1.max_freq)
		pll->vco2.max_freq = 0;

	pclk->pll_calc(pclk, pll, clk, &coef);
	if (ret == 0)
		return -ERANGE;

	*N1 = coef.N1;
	*M1 = coef.M1;
	if (N2 && M2) {
		if (pll->vco2.max_freq) {
			*N2 = coef.N2;
			*M2 = coef.M2;
		} else {
			*N2 = 1;
			*M2 = 1;
		}
	}
	*log2P = coef.log2P;
	return 0;
}

void *
nv40_pm_clocks_pre(struct drm_device *dev, struct nouveau_pm_level *perflvl)
{
	struct nv40_pm_state *info;
	struct nvbios_pll pll;
	int N1, N2, M1, M2, log2P;
	int ret;

	info = kmalloc(sizeof(*info), GFP_KERNEL);
	if (!info)
		return ERR_PTR(-ENOMEM);

	/* core/geometric clock */
	ret = nv40_calc_pll(dev, 0x004000, &pll, perflvl->core,
			    &N1, &M1, &N2, &M2, &log2P);
	if (ret < 0)
		goto out;

	if (N2 == M2) {
		info->npll_ctrl = 0x80000100 | (log2P << 16);
		info->npll_coef = (N1 << 8) | M1;
	} else {
		info->npll_ctrl = 0xc0000000 | (log2P << 16);
		info->npll_coef = (N2 << 24) | (M2 << 16) | (N1 << 8) | M1;
	}

	/* use the second PLL for shader/rop clock, if it differs from core */
	if (perflvl->shader && perflvl->shader != perflvl->core) {
		ret = nv40_calc_pll(dev, 0x004008, &pll, perflvl->shader,
				    &N1, &M1, NULL, NULL, &log2P);
		if (ret < 0)
			goto out;

		info->spll = 0xc0000000 | (log2P << 16) | (N1 << 8) | M1;
		info->ctrl = 0x00000223;
	} else {
		info->spll = 0x00000000;
		info->ctrl = 0x00000333;
	}

	/* memory clock */
	if (!perflvl->memory) {
		info->mpll_ctrl = 0x00000000;
		goto out;
	}

	ret = nv40_calc_pll(dev, 0x004020, &pll, perflvl->memory,
			    &N1, &M1, &N2, &M2, &log2P);
	if (ret < 0)
		goto out;

	info->mpll_ctrl  = 0x80000000 | (log2P << 16);
	info->mpll_ctrl |= min2(pll.bias_p + log2P, pll.max_p) << 20;
	if (N2 == M2) {
		info->mpll_ctrl |= 0x00000100;
		info->mpll_coef  = (N1 << 8) | M1;
	} else {
		info->mpll_ctrl |= 0x40000000;
		info->mpll_coef  = (N2 << 24) | (M2 << 16) | (N1 << 8) | M1;
	}

out:
	if (ret < 0) {
		kfree(info);
		info = ERR_PTR(ret);
	}
	return info;
}

static bool
nv40_pm_gr_idle(void *data)
{
	struct drm_device *dev = data;
	struct nouveau_device *device = nouveau_dev(dev);

	if ((nv_rd32(device, 0x400760) & 0x000000f0) >> 4 !=
	    (nv_rd32(device, 0x400760) & 0x0000000f))
		return false;

	if (nv_rd32(device, 0x400700))
		return false;

	return true;
}

int
nv40_pm_clocks_set(struct drm_device *dev, void *pre_state)
{
	struct nouveau_device *device = nouveau_dev(dev);
	struct nouveau_fifo *pfifo = nouveau_fifo(device);
	struct nouveau_drm *drm = nouveau_drm(dev);
	struct nv40_pm_state *info = pre_state;
	unsigned long flags;
	struct bit_entry M;
	u32 crtc_mask = 0;
	u8 sr1[2];
	int i, ret = -EAGAIN;

	/* determine which CRTCs are active, fetch VGA_SR1 for each */
	for (i = 0; i < 2; i++) {
		u32 vbl = nv_rd32(device, 0x600808 + (i * 0x2000));
		u32 cnt = 0;
		do {
			if (vbl != nv_rd32(device, 0x600808 + (i * 0x2000))) {
				nv_wr08(device, 0x0c03c4 + (i * 0x2000), 0x01);
				sr1[i] = nv_rd08(device, 0x0c03c5 + (i * 0x2000));
				if (!(sr1[i] & 0x20))
					crtc_mask |= (1 << i);
				break;
			}
			udelay(1);
		} while (cnt++ < 32);
	}

	/* halt and idle engines */
	pfifo->pause(pfifo, &flags);

	if (!nv_wait_cb(device, nv40_pm_gr_idle, dev))
		goto resume;

	ret = 0;

	/* set engine clocks */
	nv_mask(device, 0x00c040, 0x00000333, 0x00000000);
	nv_wr32(device, 0x004004, info->npll_coef);
	nv_mask(device, 0x004000, 0xc0070100, info->npll_ctrl);
	nv_mask(device, 0x004008, 0xc007ffff, info->spll);
	mdelay(5);
	nv_mask(device, 0x00c040, 0x00000333, info->ctrl);

	if (!info->mpll_ctrl)
		goto resume;

	/* wait for vblank start on active crtcs, disable memory access */
	for (i = 0; i < 2; i++) {
		if (!(crtc_mask & (1 << i)))
			continue;
		nv_wait(device, 0x600808 + (i * 0x2000), 0x00010000, 0x00000000);
		nv_wait(device, 0x600808 + (i * 0x2000), 0x00010000, 0x00010000);
		nv_wr08(device, 0x0c03c4 + (i * 0x2000), 0x01);
		nv_wr08(device, 0x0c03c5 + (i * 0x2000), sr1[i] | 0x20);
	}

	/* prepare ram for reclocking */
	nv_wr32(device, 0x1002d4, 0x00000001); /* precharge */
	nv_wr32(device, 0x1002d0, 0x00000001); /* refresh */
	nv_wr32(device, 0x1002d0, 0x00000001); /* refresh */
	nv_mask(device, 0x100210, 0x80000000, 0x00000000); /* no auto refresh */
	nv_wr32(device, 0x1002dc, 0x00000001); /* enable self-refresh */

	/* change the PLL of each memory partition */
	nv_mask(device, 0x00c040, 0x0000c000, 0x00000000);
	switch (nv_device(drm->device)->chipset) {
	case 0x40:
	case 0x45:
	case 0x41:
	case 0x42:
	case 0x47:
		nv_mask(device, 0x004044, 0xc0771100, info->mpll_ctrl);
		nv_mask(device, 0x00402c, 0xc0771100, info->mpll_ctrl);
		nv_wr32(device, 0x004048, info->mpll_coef);
		nv_wr32(device, 0x004030, info->mpll_coef);
	case 0x43:
	case 0x49:
	case 0x4b:
		nv_mask(device, 0x004038, 0xc0771100, info->mpll_ctrl);
		nv_wr32(device, 0x00403c, info->mpll_coef);
	default:
		nv_mask(device, 0x004020, 0xc0771100, info->mpll_ctrl);
		nv_wr32(device, 0x004024, info->mpll_coef);
		break;
	}
	udelay(100);
	nv_mask(device, 0x00c040, 0x0000c000, 0x0000c000);

	/* re-enable normal operation of memory controller */
	nv_wr32(device, 0x1002dc, 0x00000000);
	nv_mask(device, 0x100210, 0x80000000, 0x80000000);
	udelay(100);

	/* execute memory reset script from vbios */
	if (!bit_table(dev, 'M', &M))
		nouveau_bios_run_init_table(dev, ROM16(M.data[0]), NULL, 0);

	/* make sure we're in vblank (hopefully the same one as before), and
	 * then re-enable crtc memory access
	 */
	for (i = 0; i < 2; i++) {
		if (!(crtc_mask & (1 << i)))
			continue;
		nv_wait(device, 0x600808 + (i * 0x2000), 0x00010000, 0x00010000);
		nv_wr08(device, 0x0c03c4 + (i * 0x2000), 0x01);
		nv_wr08(device, 0x0c03c5 + (i * 0x2000), sr1[i]);
	}

	/* resume engines */
resume:
	pfifo->start(pfifo, &flags);
	kfree(info);
	return ret;
}<|MERGE_RESOLUTION|>--- conflicted
+++ resolved
@@ -22,13 +22,8 @@
  * Authors: Ben Skeggs
  */
 
-<<<<<<< HEAD
 #include <drm/drmP.h>
-#include "nouveau_drv.h"
-=======
-#include "drmP.h"
 #include "nouveau_drm.h"
->>>>>>> 268d2837
 #include "nouveau_bios.h"
 #include "nouveau_pm.h"
 #include "nouveau_hw.h"
