--- conflicted
+++ resolved
@@ -1099,20 +1099,13 @@
 		return;
 	}
 
-<<<<<<< HEAD
-	iwl_txq_set_inactive(trans, txq_id);
-=======
 	iwl_pcie_txq_set_inactive(trans, txq_id);
->>>>>>> 0751f865
 
 	_iwl_write_targ_mem_dwords(trans, stts_addr,
 				   zero_val, ARRAY_SIZE(zero_val));
 
-<<<<<<< HEAD
-=======
 	iwl_pcie_txq_unmap(trans, txq_id);
 
->>>>>>> 0751f865
 	IWL_DEBUG_TX_QUEUES(trans, "Deactivate queue %d\n", txq_id);
 }
 
@@ -1194,16 +1187,10 @@
 	 */
 	if (WARN(copy_size > TFD_MAX_PAYLOAD_SIZE,
 		 "Command %s (%#x) is too large (%d bytes)\n",
-<<<<<<< HEAD
-		 trans_pcie_get_cmd_string(trans_pcie, cmd->id),
-		 cmd->id, copy_size))
-		return -EINVAL;
-=======
 		 get_cmd_string(trans_pcie, cmd->id), cmd->id, copy_size)) {
 		idx = -EINVAL;
 		goto free_dup_buf;
 	}
->>>>>>> 0751f865
 
 	spin_lock_bh(&txq->lock);
 
