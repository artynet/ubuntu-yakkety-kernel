--- conflicted
+++ resolved
@@ -3994,39 +3994,9 @@
 		goto out;
 	}
 
-<<<<<<< HEAD
-	srpt_target = target_fabric_configfs_init(THIS_MODULE, "srpt");
-	if (IS_ERR(srpt_target)) {
-		pr_err("couldn't register\n");
-		ret = PTR_ERR(srpt_target);
-		goto out;
-	}
-
-	srpt_target->tf_ops = srpt_template;
-
-	/*
-	 * Set up default attribute lists.
-	 */
-	srpt_target->tf_cit_tmpl.tfc_wwn_cit.ct_attrs = srpt_wwn_attrs;
-	srpt_target->tf_cit_tmpl.tfc_tpg_base_cit.ct_attrs = srpt_tpg_attrs;
-	srpt_target->tf_cit_tmpl.tfc_tpg_attrib_cit.ct_attrs = srpt_tpg_attrib_attrs;
-	srpt_target->tf_cit_tmpl.tfc_tpg_param_cit.ct_attrs = NULL;
-	srpt_target->tf_cit_tmpl.tfc_tpg_np_base_cit.ct_attrs = NULL;
-	srpt_target->tf_cit_tmpl.tfc_tpg_nacl_base_cit.ct_attrs = NULL;
-	srpt_target->tf_cit_tmpl.tfc_tpg_nacl_attrib_cit.ct_attrs = NULL;
-	srpt_target->tf_cit_tmpl.tfc_tpg_nacl_auth_cit.ct_attrs = NULL;
-	srpt_target->tf_cit_tmpl.tfc_tpg_nacl_param_cit.ct_attrs = NULL;
-
-	ret = target_fabric_configfs_register(srpt_target);
-	if (ret < 0) {
-		pr_err("couldn't register\n");
-		goto out_free_target;
-	}
-=======
 	ret = target_register_template(&srpt_template);
 	if (ret)
 		goto out;
->>>>>>> 68d4cef3
 
 	ret = ib_register_client(&srpt_client);
 	if (ret) {
